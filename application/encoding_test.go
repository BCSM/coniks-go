package application

import (
	"bytes"
	"encoding/json"
	"testing"

	"github.com/coniks-sys/coniks-go/protocol"
	"github.com/coniks-sys/coniks-go/protocol/directory"
)

func TestUnmarshalErrorResponse(t *testing.T) {
	errResponse := protocol.NewErrorResponse(protocol.ErrMalformedMessage)
	msg, err := json.Marshal(errResponse)
	if err != nil {
		t.Fatal(err)
	}
	res := UnmarshalResponse(protocol.RegistrationType, msg)
	if res.Error != protocol.ErrMalformedMessage {
		t.Error("Expect error", protocol.ErrMalformedMessage,
			"got", res.Error)
	}
}

func TestUnmarshalErrorSTRHistoryResponse(t *testing.T) {
	errResponse := protocol.NewErrorResponse(protocol.ErrAuditLog)
	msg, err := json.Marshal(errResponse)
	if err != nil {
		t.Fatal(err)
	}
	res := UnmarshalResponse(protocol.AuditType, msg)
	if res.Error != protocol.ErrAuditLog {
		t.Error("Expect error", protocol.ErrAuditLog,
			"got", res.Error)
	}
}

func TestUnmarshalMalformedDirectoryProof(t *testing.T) {
	errResponse := protocol.NewErrorResponse(protocol.ReqNameNotFound)
	msg, err := json.Marshal(errResponse)
	if err != nil {
		t.Fatal(err)
	}
	res := UnmarshalResponse(protocol.RegistrationType, msg)
	if res.Error != protocol.ErrMalformedMessage {
		t.Error("Expect error", protocol.ErrMalformedMessage,
			"got", res.Error)
	}
}

<<<<<<< HEAD
func TestUnmarshalMalformedSTRHistoryRange(t *testing.T) {
	errResponse := protocol.NewErrorResponse(protocol.ReqNameNotFound)
	msg, err := json.Marshal(errResponse)
	if err != nil {
		t.Fatal(err)
	}
	res := UnmarshalResponse(protocol.STRType, msg)
	if res.Error != protocol.ErrMalformedMessage {
		t.Error("Expect error", protocol.ErrMalformedMessage,
			"got", res.Error)
	}
}

func TestUnmarshalSampleClientMessage(t *testing.T) {
	d, _ := directory.NewTestDirectory(t, true)
	res := d.Register(&protocol.RegistrationRequest{
		Username: "alice",
		Key:      []byte("key")})
=======
func TestUnmarshalSampleMessage(t *testing.T) {
	d := directory.NewTestDirectory(t)
	res := d.GetSTRHistory(&protocol.STRHistoryRequest{
		StartEpoch: 0,
		EndEpoch:   0})
>>>>>>> c9491a40
	msg, _ := MarshalResponse(res)
	response := UnmarshalResponse(protocol.STRType, []byte(msg))
	str := response.DirectoryResponse.(*protocol.STRHistoryRange).STR[0]
	if !bytes.Equal(d.LatestSTR().Serialize(), str.Serialize()) {
		t.Error("Cannot unmarshal Associate Data properly")
	}
}

func TestUnmarshalSampleAuditorMessage(t *testing.T) {
	d, _ := directory.NewTestDirectory(t, true)
	res := d.GetSTRHistory(&protocol.STRHistoryRequest{
		StartEpoch: uint64(0),
		EndEpoch:   uint64(1)})
	msg, _ := MarshalResponse(res)
	response := UnmarshalResponse(protocol.STRType, []byte(msg))
	str := response.DirectoryResponse.(*protocol.STRHistoryRange).STR[0]
	if !bytes.Equal(d.LatestSTR().Serialize(), str.Serialize()) {
		t.Error("Cannot unmarshal Associate Data properly")
	}
}<|MERGE_RESOLUTION|>--- conflicted
+++ resolved
@@ -48,7 +48,6 @@
 	}
 }
 
-<<<<<<< HEAD
 func TestUnmarshalMalformedSTRHistoryRange(t *testing.T) {
 	errResponse := protocol.NewErrorResponse(protocol.ReqNameNotFound)
 	msg, err := json.Marshal(errResponse)
@@ -67,18 +66,11 @@
 	res := d.Register(&protocol.RegistrationRequest{
 		Username: "alice",
 		Key:      []byte("key")})
-=======
-func TestUnmarshalSampleMessage(t *testing.T) {
-	d := directory.NewTestDirectory(t)
-	res := d.GetSTRHistory(&protocol.STRHistoryRequest{
-		StartEpoch: 0,
-		EndEpoch:   0})
->>>>>>> c9491a40
 	msg, _ := MarshalResponse(res)
-	response := UnmarshalResponse(protocol.STRType, []byte(msg))
-	str := response.DirectoryResponse.(*protocol.STRHistoryRange).STR[0]
+	response := UnmarshalResponse(protocol.RegistrationType, []byte(msg))
+  str := response.DirectoryResponse.(*protocol.DirectoryProof).STR[0]
 	if !bytes.Equal(d.LatestSTR().Serialize(), str.Serialize()) {
-		t.Error("Cannot unmarshal Associate Data properly")
+		t.Error("Cannot unmarshal Associated Data properly")
 	}
 }
 
@@ -91,6 +83,6 @@
 	response := UnmarshalResponse(protocol.STRType, []byte(msg))
 	str := response.DirectoryResponse.(*protocol.STRHistoryRange).STR[0]
 	if !bytes.Equal(d.LatestSTR().Serialize(), str.Serialize()) {
-		t.Error("Cannot unmarshal Associate Data properly")
+		t.Error("Cannot unmarshal Associated Data properly")
 	}
 }